[project]
name = "finam-mcp"
<<<<<<< HEAD
version = "1.0.24"
=======
version = "0.1.0"
>>>>>>> 7b6d5b17
description = ""
authors = [
    {name = "Your Name",email = "you@example.com"}
]
readme = "README.md"
requires-python = ">=3.12"
dependencies = [
    "pydantic (>=2.11.9,<3.0.0)",
    "aiohttp (>=3.12.15,<4.0.0)",
    "mcp[cli]>=1.16.0,<2.0.0",
    "structlog (>=25.4.0,<26.0.0)",
    "orjson (>=3.11.3,<4.0.0)",
    "dishka>=1.7.2",
    "build>=1.3.0",
    "twine>=6.2.0",
]

[project.scripts]
finam_mcp = "finam_mcp:main"

[build-system]
requires = ["hatchling"]
build-backend = "hatchling.build"

[dependency-groups]
dev = [
    "pytest>=8.4.2",
    "pytest-asyncio>=1.2.0",
]<|MERGE_RESOLUTION|>--- conflicted
+++ resolved
@@ -1,10 +1,6 @@
 [project]
 name = "finam-mcp"
-<<<<<<< HEAD
-version = "1.0.24"
-=======
-version = "0.1.0"
->>>>>>> 7b6d5b17
+version = "0.1.1"
 description = ""
 authors = [
     {name = "Your Name",email = "you@example.com"}
